# ⎈ Helm Templexer

Render Helm charts for multiple environments with _explicit config_ while keeping the overhead at ease.

```shell
<<<<<<< HEAD
cat > my-app.yaml <<EOF
version: v2
chart: tests/data/nginx-chart
release_name: my-app
output_path: manifests
deployments:
  - name: edge
=======
cat > my-app.toml <<EOF
version = "v2"
chart = "tests/data/nginx-chart"
release_name = "my-app"
output_path = "manifests"

[[deployments]]
name = "edge-eu-w4"
>>>>>>> d1126913
EOF

helm-templexer render my-app.yaml
```

Outcome:

```text
❯ exa -TL3 manifests
manifests
└── edge
   └── my-app
      └── nginx-chart
```

## Configuration

Configuration can be provided as YAML format.

> All paths are evaluated relative to the configuration ile during execution.

| **Parameter**        | **Description**                                                                                                                                                                                                                                                                    | **Condition** | **Default** | **Example**                          |
|----------------------|------------------------------------------------------------------------------------------------------------------------------------------------------------------------------------------------------------------------------------------------------------------------------------|:-------------:|-------------|--------------------------------------|
| `version`            | Schema version to use                                                                                                                                                                                                                                                              |  **required** |             | `"v2"`                               |
| `helm_version`       | SemVer version constraint to require                                                                                                                                                                                                                                               |    optional   | `~3`        |                                      |
| `enabled`            | Whether to render deployments or not                                                                                                                                                                                                                                               |    optional   | `true`      |                                      |
| `chart`              | Path to the chart to render                                                                                                                                                                                                                                                        |  **required** |             | `"path/to/some-chart"`               |
| `namespace`          | Namespace to pass on to `helm`; when omitted, no namespace is passed                                                                                                                                                                                                               |    optional   | `""`        |                                      |
| `release_name`       | Release name to pass to `helm`                                                                                                                                                                                                                                                     |  **required** |             | `"some-release"`                     |
| `output_path`        | Base path to use for writing the manifests to disk.<br><br>The fully-qualified output path is built as follows (`config` refers to the top-level):<br>`config.output_path/deployment.name/<[config/deployment].release_name>`                                                      |  **required** |             |                                      |
| `additional_options` | Pass additional options to `helm template`; you can use all supported options of the tool.<br><br>Common use case: use `--set-string` to provide a container tag to use.<br>This can be achieved by modifying the configuration file in your build pipeline using mikefarah/yq |    optional   | `[]`        | `["--set-string image.tag=42"]`      |
| `values`             | A list of base value files which are passed to each `helm template` call.<br>This is commonly used to provide a sane base config.                                                                                                                                                  |    optional   | `[]`        |                                      |
| `deployments`        | The list of deployments to render.                                                                                                                                                                                                                                                 |  **required** |             | `[[deployments]]`<br>`name = "edge"` |

Deployments can override several top-level fields:

| **Parameter**        | **Description**                                                    | **Condition** | **Default** | **Example**    |
|----------------------|--------------------------------------------------------------------|---------------|-------------|----------------|
| `name`               | Name of the deployment; only used in the output path               | **required**  |             | `"edge-eu-w4"` |
| `enabled`            | Allows for disabling individual deployments                        | optional      | `true`      |                |
| `release_name`       | Override the release name                                          | optional      | `""`        |                |
| `additional_options` | Additional options, as seen above, but specific to this deployment | optional      | `[]`        |                |
| `values`             | Value files to use for this deployment                             | optional      | `[]`        |                |

## Additional Options to The Render Command

Use `--additional-options` to pass data to the underlying `helm template` call. Beware that these additional options get added to *every* call, i.e. to each deployment.

A common use case we found was to provide the container tag:

```shell
helm-templexer render --additional-options="--set-string image.tag=${revision}" my-app.yaml
```

Use `--filter` to render a specific deployment. Example: To render only the `prod`, pass the regex to the filter option.

```shell
helm-templexer render --filter="prod" my-app.yaml
```

## Installation

### Docker

```shell
# create the directory where helm-templexer will render to
mkdir -p tests/data/manifests

# let helm-templexers user id (1001) own the directory
sudo chown -R 1001 tests/data/manifests

# pull and run the image
docker pull ghcr.io/hendrikmaus/helm-templexer
docker run --rm --volume $(pwd):/srv --workdir /srv/tests/data ghcr.io/hendrikmaus/helm-templexer render config_example.yaml 
```

Include `helm-templexer` in your `Dockerfile`:

```Dockerfile
FROM ghcr.io/hendrikmaus/helm-templexer AS helm-templexer-provider
COPY --from=helm-templexer-provider /usr/bin/helm-templexer /usr/bin
COPY --from=helm-templexer-provider /usr/bin/helm /usr/bin
```

### Homebrew

```shell
brew tap hendrikmaus/tap
brew install helm-templexer
```

### Cargo Install

Helm Templexer is written in [Rust](http://www.rust-lang.org/). You will need `rustc` version 1.35.0 or higher. The recommended way to install Rust is from the official download page. Once you have it set up, a simple `make install` will compile `helm-templexer` and install it into `$HOME/.cargo/bin`.

If you’re using a recent version of Cargo (0.5.0 or higher), you can use the `cargo install` command:

```shell
cargo install helm-templexer
```

Cargo will build the binary and place it in `$HOME/.cargo/bin` (this location can be overridden by setting the --root option).<|MERGE_RESOLUTION|>--- conflicted
+++ resolved
@@ -3,7 +3,6 @@
 Render Helm charts for multiple environments with _explicit config_ while keeping the overhead at ease.
 
 ```shell
-<<<<<<< HEAD
 cat > my-app.yaml <<EOF
 version: v2
 chart: tests/data/nginx-chart
@@ -11,16 +10,6 @@
 output_path: manifests
 deployments:
   - name: edge
-=======
-cat > my-app.toml <<EOF
-version = "v2"
-chart = "tests/data/nginx-chart"
-release_name = "my-app"
-output_path = "manifests"
-
-[[deployments]]
-name = "edge-eu-w4"
->>>>>>> d1126913
 EOF
 
 helm-templexer render my-app.yaml
