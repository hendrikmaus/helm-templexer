[package]
name = "helm-templexer"
<<<<<<< HEAD
version = "1.0.0"
=======
version = "0.3.0"
>>>>>>> 1386d967
authors = ["Hendrik Maus <aidentailor@gmail.com>"]
edition = "2018"

description = "Render Kubernetes Helm charts for multiple environments with _explicit config_ while keeping the overhead at ease"
license = "MIT"
keywords = ["kubernetes", "helm"]
readme = "README.md"
categories = ["command-line-utilities"]

[[bin]]
name = "helm-templexer"
path = "src/main.rs"
doc = false

[dependencies]
structopt = "0.3"
structopt-flags = "0.3"
log = "0.4"
env_logger = "0.8"
anyhow = "1"
thiserror = "1"
serde_any = "0.5"
serde = "1"
subprocess = "0.2"
indexmap = "1"

[dev-dependencies]
assert_cmd = "1"
predicates = "1"
pretty_assertions = "0.7"<|MERGE_RESOLUTION|>--- conflicted
+++ resolved
@@ -1,10 +1,6 @@
 [package]
 name = "helm-templexer"
-<<<<<<< HEAD
-version = "1.0.0"
-=======
 version = "0.3.0"
->>>>>>> 1386d967
 authors = ["Hendrik Maus <aidentailor@gmail.com>"]
 edition = "2018"
 
