[package]
name = "helm-templexer"
version = "1.0.0"
authors = ["Hendrik Maus <aidentailor@gmail.com>"]
edition = "2018"

description = "Render Kubernetes Helm charts for multiple environments with _explicit config_ while keeping the overhead at ease"
license = "MIT"
keywords = ["kubernetes", "helm"]
readme = "README.md"
categories = ["command-line-utilities"]

[[bin]]
name = "helm-templexer"
path = "src/main.rs"
doc = false

[dependencies]
structopt = "0.3"
structopt-flags = "0.3"
log = "0.4"
env_logger = "0.8"
anyhow = "1"
thiserror = "1"
serde = "1"
serde_any = "0.5"
serde_yaml = "0.8"
serde_json = "1"
toml = "0.5"
subprocess = "0.2"
indexmap = "1"
<<<<<<< HEAD
format_serde_error = { git = "https://github.com/hendrikmaus/format_serde_error.git", branch = "toml" }
=======
regex = "1"
>>>>>>> 2af94592

[dev-dependencies]
assert_cmd = "1"
predicates = "1"
pretty_assertions = "0.7"<|MERGE_RESOLUTION|>--- conflicted
+++ resolved
@@ -29,11 +29,8 @@
 toml = "0.5"
 subprocess = "0.2"
 indexmap = "1"
-<<<<<<< HEAD
 format_serde_error = { git = "https://github.com/hendrikmaus/format_serde_error.git", branch = "toml" }
-=======
 regex = "1"
->>>>>>> 2af94592
 
 [dev-dependencies]
 assert_cmd = "1"
