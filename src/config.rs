--- conflicted
+++ resolved
@@ -243,27 +243,6 @@
 
     #[test]
     #[should_panic]
-<<<<<<< HEAD
-    fn schema_version_must_be_v2() {
-        let cfg = Config {
-            version: "v1".to_string(),
-            helm_version: None,
-            enabled: Option::from(false),
-            chart: Default::default(),
-            namespace: None,
-            release_name: "".to_string(),
-            output_path: Default::default(),
-            additional_options: None,
-            values: None,
-            deployments: vec![Deployment {
-                name: "edge".to_string(),
-                enabled: Option::from(true),
-                release_name: None,
-                additional_options: None,
-                values: None,
-            }],
-        };
-=======
     fn schema_version_must_be_v1() {
         let mut cfg = get_config();
         cfg.version = "invalid".to_string();
@@ -272,7 +251,6 @@
         let mut deployment = get_deployment();
         deployment.name = "edge".to_string();
         cfg.deployments = vec![deployment];
->>>>>>> 2af94592
 
         cfg.check_schema_version().unwrap();
     }
@@ -296,35 +274,6 @@
 
     #[test]
     fn disabled_deployments_can_be_skipped_during_validation() {
-<<<<<<< HEAD
-        let cfg = Config {
-            version: "v2".to_string(),
-            helm_version: None,
-            enabled: Option::from(true),
-            chart: PathBuf::from("tests/data/nginx-chart"),
-            namespace: None,
-            release_name: "".to_string(),
-            output_path: Default::default(),
-            additional_options: None,
-            values: None,
-            deployments: vec![
-                Deployment {
-                    name: "edge".to_string(),
-                    enabled: Option::from(true),
-                    release_name: None,
-                    additional_options: None,
-                    values: None,
-                },
-                Deployment {
-                    name: "stage".to_string(),
-                    enabled: Option::from(false),
-                    release_name: None,
-                    additional_options: None,
-                    values: Option::from(vec![PathBuf::from("does-not-exist")]),
-                },
-            ],
-        };
-=======
         let mut cfg = get_config();
         cfg.chart = PathBuf::from("tests/data/nginx-chart");
 
@@ -337,7 +286,6 @@
         stage_deployment.values = Some(vec![PathBuf::from("does-not-exist")]);
 
         cfg.deployments = vec![edge_deployment, stage_deployment];
->>>>>>> 2af94592
 
         cfg.validate(&ValidationOpts {
             skip_disabled: true,
@@ -349,35 +297,6 @@
     #[test]
     #[should_panic]
     fn fail_if_all_deployments_are_disabled() {
-<<<<<<< HEAD
-        let cfg = Config {
-            version: "v2".to_string(),
-            helm_version: None,
-            enabled: Option::from(false),
-            chart: Default::default(),
-            namespace: None,
-            release_name: "".to_string(),
-            output_path: Default::default(),
-            additional_options: None,
-            values: None,
-            deployments: vec![
-                Deployment {
-                    name: "edge".to_string(),
-                    enabled: Option::from(false),
-                    release_name: None,
-                    additional_options: None,
-                    values: None,
-                },
-                Deployment {
-                    name: "stage".to_string(),
-                    enabled: Option::from(false),
-                    release_name: None,
-                    additional_options: None,
-                    values: None,
-                },
-            ],
-        };
-=======
         let mut cfg = get_config();
         cfg.chart = PathBuf::from("tests/data/nginx-chart");
 
@@ -390,7 +309,6 @@
         stage_deployment.enabled = Some(false);
 
         cfg.deployments = vec![edge_deployment, stage_deployment];
->>>>>>> 2af94592
 
         cfg.validate(&ValidationOpts::default()).unwrap();
     }
